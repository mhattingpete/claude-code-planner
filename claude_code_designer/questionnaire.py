"""Interactive question system for gathering application requirements."""

import json
import re
from typing import Any

from claude_code_sdk import query
from rich.console import Console
from rich.panel import Panel
from rich.prompt import IntPrompt, Prompt
from rich.table import Table

from .constants import (
    ALLOWED_CONTROL_CHARS,
    DEFAULT_APP_DESCRIPTION,
    DEFAULT_APP_TYPE,
    DEFAULT_QUESTION_OPTIONS,
    INTELLIGENT_APP_NAMES,
    INVALID_CONTROL_CHARS,
    MAX_FIELD_LENGTH,
    MAX_ITEM_LENGTH,
    MAX_JSON_SIZE,
    MAX_LIST_ITEMS,
    PANEL_STYLES,
)
from .models import AppDesign, Question


class InteractiveQuestionnaire:
    """Handles interactive question generation and user input collection."""

    def __init__(self) -> None:
        self.console = Console()
        self.collected_data: dict[str, Any] = {}

    def _safe_json_parse(self, json_string: str) -> list[dict[str, Any]] | None:
        """Safely parse JSON input with validation."""
        if not json_string or not isinstance(json_string, str):
            return None

        # Remove potential harmful content and validate basic structure
        json_string = json_string.strip()

        # Basic validation: must start with [ and end with ]
        if not (json_string.startswith("[") and json_string.endswith("]")):
            # Try to extract JSON array from response
            match = re.search(r"\[.*\]", json_string, re.DOTALL)
            if not match:
                return None
            json_string = match.group(0)

        # Length check to prevent memory exhaustion
<<<<<<< HEAD
        if len(json_string) > MAX_JSON_SIZE:
=======
        if len(json_string) > 50000:  # 50KB limit
>>>>>>> 2c65a749
            return None

        try:
            # Parse with strict validation
            parsed_data = json.loads(json_string)

            # Validate structure: must be a list
            if not isinstance(parsed_data, list):
                return None

            # Validate each item is a dict with expected keys
            for item in parsed_data:
                if not isinstance(item, dict):
                    return None
                # Basic required fields validation
                if "id" not in item or "text" not in item:
                    return None
                # Sanitize string values
                for _key, value in item.items():
<<<<<<< HEAD
                    if isinstance(value, str) and len(value) > MAX_ITEM_LENGTH:
=======
                    if (
                        isinstance(value, str) and len(value) > 1000
                    ):  # Limit string length
>>>>>>> 2c65a749
                        return None

            return parsed_data

        except (json.JSONDecodeError, ValueError, TypeError):
            return None

    async def run_questionnaire(self) -> AppDesign:
        """Run the complete questionnaire process and return AppDesign."""

        self._display_welcome()

        # Generate initial questions using Claude
        questions = await self._generate_questions()

        # Process each question
        for question in questions:
            answer = self._process_question(question)
            self.collected_data[question.id] = answer

            # Generate follow-up questions if needed
            if question.follow_up and answer in question.follow_up:
                follow_up_questions = await self._generate_follow_up_questions(
                    question, answer
                )
                for fq in follow_up_questions:
                    follow_up_answer = self._process_question(fq)
                    self.collected_data[fq.id] = follow_up_answer

        # Convert collected data to AppDesign
        return self._create_app_design()

    def _display_welcome(self) -> None:
        """Display welcome message."""
        welcome_panel = Panel.fit(
            "[bold blue]Welcome to Claude Code Designer[/bold blue]\n\n"
            "Let's design your application...",
            title="Getting Started",
            border_style=PANEL_STYLES["welcome"],
        )
        self.console.print(welcome_panel)
        self.console.print()

    async def _generate_questions(self) -> list[Question]:
        """Generate initial questions using Claude Code SDK."""
        prompt = """Generate 4-5 essential questions for designing a software application.
        Return questions in this exact JSON format:
        [
          {
            "id": "app_type",
            "text": "What type of application?",
            "type": "multiple_choice",
            "options": ["Web Application", "CLI Tool", "API Service", "Mobile App"],
            "required": true,
            "follow_up": null
          },
          ...
        ]

        Keep questions simple and focused on core application details:
        - Application type
        - Primary purpose/features
        - Target audience
        - Technology preferences
        - Key constraints

        Make questions concise and actionable."""

        try:
            questions_json = ""
            query_stream = query(prompt=prompt)
            try:
                async for message in query_stream:
                    if hasattr(message, "content"):
                        questions_json += message.content
                    else:
                        questions_json += str(message)
            finally:
                if hasattr(query_stream, "aclose"):
                    await query_stream.aclose()

            # Parse JSON safely and create Question objects
            questions_data = self._safe_json_parse(questions_json)
            if not questions_data:
                self.console.print(
                    "[yellow]Invalid or unsafe JSON response from Claude. Using default questions.[/yellow]"
                )
                return self._get_default_questions()
            return [Question(**q) for q in questions_data]

        except KeyboardInterrupt:
            self.console.print(
                "\n[yellow]Question generation interrupted by user[/yellow]"
            )
            raise
        except ConnectionError:
<<<<<<< HEAD
            self.console.print(
                "[yellow]Network connection error. Using default questions.[/yellow]"
            )
            return self._get_default_questions()
        except (ValueError, TypeError) as e:
=======
>>>>>>> 2c65a749
            self.console.print(
                f"[yellow]Invalid response format: {e}. Using default questions.[/yellow]"
            )
            return self._get_default_questions()
        except Exception as e:
            self.console.print(
                f"[yellow]Error generating questions: {e}. Using default questions.[/yellow]"
            )
            return self._get_default_questions()

    def _get_default_questions(self) -> list[Question]:
        """Fallback default questions if Claude generation fails."""
        return [
            Question(
                id="app_type",
                text="What type of application?",
                type="multiple_choice",
                options=DEFAULT_QUESTION_OPTIONS["app_type"],
                required=True,
            ),
            Question(
                id="app_name",
                text="What is your application name?",
                type="text",
                required=True,
            ),
            Question(
                id="primary_purpose",
                text="What is the primary purpose of your application?",
                type="text",
                required=True,
            ),
            Question(
                id="target_audience",
                text="Who is your target audience?",
                type="text",
                required=False,
            ),
        ]

    def _process_question(self, question: Question) -> str:
        """Process a single question and get user input."""

        # Display question
        question_panel = Panel.fit(
            f"[bold]{question.text}[/bold]",
            title=f"Question {question.id}",
            border_style=PANEL_STYLES["question"],
        )
        self.console.print(question_panel)

        if question.type == "multiple_choice" and question.options:
            return self._handle_multiple_choice(question)
        elif question.type == "text":
            return self._handle_text_input(question)
        else:
            return Prompt.ask("Answer", default="")

    def _handle_multiple_choice(self, question: Question) -> str:
        """Handle multiple choice questions with rich display."""
        if not question.options:
            return ""

        # Display options in a table
        table = Table(show_header=False, box=None)
        table.add_column("Option", style="bold")

        for i, option in enumerate(question.options, 1):
            table.add_row(f"{i}. {option}")

        self.console.print(table)
        self.console.print()

        while True:
            try:
                choice = IntPrompt.ask("Select option", default=1, show_default=True)
                if 1 <= choice <= len(question.options):
                    return question.options[choice - 1]
                else:
                    self.console.print(
                        f"[red]Please choose 1-{len(question.options)}[/red]"
                    )
            except KeyboardInterrupt:
                raise
            except (ValueError, TypeError):
                self.console.print("[red]Invalid choice. Please enter a number.[/red]")
            except Exception:
                self.console.print(
                    "[red]Unexpected input error. Please try again.[/red]"
                )

    def _handle_text_input(self, question: Question) -> str:
        """Handle text input questions."""
        return Prompt.ask("Answer", default="" if not question.required else None)

    async def _generate_follow_up_questions(
        self, parent_question: Question, answer: str
    ) -> list[Question]:
        """Generate follow-up questions based on previous answer."""
        if not parent_question.follow_up or answer not in parent_question.follow_up:
            return []

        prompt = f"""Based on the user's answer "{answer}" to "{parent_question.text}",
        generate 1-2 relevant follow-up questions in JSON format:
        [
          {{
            "id": "follow_up_{parent_question.id}_1",
            "text": "Follow-up question text",
            "type": "text",
            "options": null,
            "required": false,
            "follow_up": null
          }}
        ]

        Keep follow-up questions specific and helpful for application design."""

        try:
            questions_json = ""
            query_stream = query(prompt=prompt)
            try:
                async for message in query_stream:
                    if hasattr(message, "content"):
                        questions_json += message.content
                    else:
                        questions_json += str(message)
            finally:
                if hasattr(query_stream, "aclose"):
                    await query_stream.aclose()

            questions_data = self._safe_json_parse(questions_json)
            if not questions_data:
                self.console.print(
                    "[dim]Unable to generate follow-up questions due to invalid or unsafe response[/dim]"
                )
                return []
            return [Question(**q) for q in questions_data]

        except KeyboardInterrupt:
            raise
        except ConnectionError:
<<<<<<< HEAD
            self.console.print(
                "[dim]Unable to generate follow-up questions due to connection error[/dim]"
            )
            return []
        except (ValueError, TypeError):
=======
>>>>>>> 2c65a749
            self.console.print(
                "[dim]Invalid response format for follow-up questions[/dim]"
            )
            return []
        except Exception:
            return []

    def _validate_collected_data(self) -> dict[str, str]:
        """Validate and sanitize collected data."""
        validation_errors = {}

        if not isinstance(self.collected_data, dict):
            validation_errors["collected_data"] = "Collected data must be a dictionary"
            return validation_errors

        # Validate each field
        for key, value in self.collected_data.items():
            if not isinstance(key, str):
                validation_errors[str(key)] = "All keys must be strings"
                continue

            # Validate string length limits
            if isinstance(value, str):
<<<<<<< HEAD
                if len(value) > MAX_FIELD_LENGTH:
                    validation_errors[key] = (
                        f"Field '{key}' exceeds maximum length ({MAX_FIELD_LENGTH:,} characters)"
                    )
                # Sanitize potential dangerous characters
                if any(char in value for char in INVALID_CONTROL_CHARS):
=======
                if len(value) > 10000:  # 10KB limit per field
                    validation_errors[key] = (
                        f"Field '{key}' exceeds maximum length (10,000 characters)"
                    )
                # Sanitize potential dangerous characters
                if any(char in value for char in ["\x00", "\x08", "\x0b", "\x0c"]):
>>>>>>> 2c65a749
                    validation_errors[key] = (
                        f"Field '{key}' contains invalid control characters"
                    )
            elif value is not None and not isinstance(value, str | int | float | bool):
                validation_errors[key] = (
                    f"Field '{key}' must be a string, number, boolean, or None"
                )

        return validation_errors

    def _sanitize_string_value(self, value: Any) -> str:
        """Safely convert and sanitize a value to string."""
        if value is None:
            return ""
        if isinstance(value, str):
            # Remove control characters and limit length
            sanitized = "".join(
<<<<<<< HEAD
                char
                for char in value
                if ord(char) >= 32 or char in ALLOWED_CONTROL_CHARS
            )
            return sanitized[:MAX_FIELD_LENGTH]
        if isinstance(value, int | float | bool):
            return str(value)
        # For other types, convert safely
        return str(value)[:MAX_FIELD_LENGTH]
=======
                char for char in value if ord(char) >= 32 or char in ["\n", "\t"]
            )
            return sanitized[:10000]  # Limit to 10KB
        if isinstance(value, int | float | bool):
            return str(value)
        # For other types, convert safely
        return str(value)[:10000]
>>>>>>> 2c65a749

    def _split_and_clean_list(self, value: str) -> list[str]:
        """Split string value and clean up the resulting list."""
        if not value:
            return []

        import csv
        import io

        items = []
        try:
            # Use CSV reader to handle quoted values and commas properly
            csv_reader = csv.reader(io.StringIO(value.strip()), skipinitialspace=True)
            for row in csv_reader:
                for item in row:
                    cleaned = item.strip()
                    # Remove surrounding quotes if they exist (for fallback cases)
<<<<<<< HEAD
                    if (
                        cleaned.startswith('"')
                        and cleaned.endswith('"')
                        and len(cleaned) > 1
                    ):
                        cleaned = cleaned[1:-1]
                    if cleaned and len(cleaned) <= MAX_ITEM_LENGTH:
=======
                    if cleaned.startswith('"') and cleaned.endswith('"') and len(cleaned) > 1:
                        cleaned = cleaned[1:-1]
                    if cleaned and len(cleaned) <= 1000:  # Limit individual item length
>>>>>>> 2c65a749
                        items.append(cleaned)
        except csv.Error:
            # Fallback to simple splitting if CSV parsing fails
            for item in value.split(","):
                cleaned = item.strip()
                # Remove surrounding quotes if they exist
<<<<<<< HEAD
                if (
                    cleaned.startswith('"')
                    and cleaned.endswith('"')
                    and len(cleaned) > 1
                ):
                    cleaned = cleaned[1:-1]
                if cleaned and len(cleaned) <= MAX_ITEM_LENGTH:
                    items.append(cleaned)

        return items[:MAX_LIST_ITEMS]
=======
                if cleaned.startswith('"') and cleaned.endswith('"') and len(cleaned) > 1:
                    cleaned = cleaned[1:-1]
                if cleaned and len(cleaned) <= 1000:  # Limit individual item length
                    items.append(cleaned)
        return items[:50]  # Limit to 50 items max
>>>>>>> 2c65a749

    def _generate_intelligent_app_name(self, app_type: str) -> str:
        """Generate contextually appropriate app name based on type and purpose."""
        app_type = app_type.lower()
        purpose = self._sanitize_string_value(
            self.collected_data.get("primary_purpose", "")
        ).lower()

<<<<<<< HEAD
        # Determine the app category
        if "cli" in app_type or "command" in app_type:
            category = "cli"
        elif "api" in app_type or "service" in app_type:
            category = "api"
        elif "mobile" in app_type:
            category = "mobile"
        else:
            category = "web"

        # Find matching purpose keywords
        category_names = INTELLIGENT_APP_NAMES[category]
        for keyword, name in category_names.items():
            if keyword != "default" and keyword in purpose:
                return name

        # Return default for category
        return category_names["default"]

    def _create_app_design(self) -> AppDesign:
        """Convert collected data into AppDesign model with validation."""

=======
        # Type-specific intelligent defaults
        if "cli" in app_type or "command" in app_type:
            if "tool" in purpose or "utility" in purpose:
                return "utility-cli"
            elif "process" in purpose or "manage" in purpose:
                return "process-manager"
            return "command-line-tool"
        elif "api" in app_type or "service" in app_type:
            if "data" in purpose or "database" in purpose:
                return "data-service"
            elif "auth" in purpose or "user" in purpose:
                return "auth-service"
            return "api-service"
        elif "mobile" in app_type:
            if "social" in purpose or "chat" in purpose:
                return "social-mobile-app"
            elif "productivity" in purpose or "task" in purpose:
                return "productivity-app"
            return "mobile-application"
        else:  # Web application or default
            if "dashboard" in purpose or "admin" in purpose:
                return "admin-dashboard"
            elif "shop" in purpose or "ecommerce" in purpose:
                return "web-store"
            elif "blog" in purpose or "content" in purpose:
                return "content-platform"
            return "web-application"

    def _create_app_design(self) -> AppDesign:
        """Convert collected data into AppDesign model with validation."""
        
>>>>>>> 2c65a749
        # Validate collected data first
        validation_errors = self._validate_collected_data()
        if validation_errors:
            error_msg = "\n".join(
                [f"- {field}: {error}" for field, error in validation_errors.items()]
            )
            self.console.print(f"[red]Data validation errors:\n{error_msg}[/red]")
            self.console.print(
                "[yellow]Using default values for invalid fields...[/yellow]"
            )

        # Extract and sanitize basic information with intelligent defaults
        app_type_raw = self._sanitize_string_value(
<<<<<<< HEAD
            self.collected_data.get("app_type", DEFAULT_APP_TYPE)
        )
        app_type = app_type_raw.lower() if app_type_raw else DEFAULT_APP_TYPE.lower()

        name = self._sanitize_string_value(
            self.collected_data.get(
                "app_name", self._generate_intelligent_app_name(app_type)
            )
        )
        if not name.strip():
            name = self._generate_intelligent_app_name(app_type)

        description = self._sanitize_string_value(
            self.collected_data.get("primary_purpose", "")
        )
        target_audience = self._sanitize_string_value(
            self.collected_data.get("target_audience")
        )

=======
            self.collected_data.get("app_type", "Web Application")
        )
        app_type = app_type_raw.lower() if app_type_raw else "web application"

        name = self._sanitize_string_value(
            self.collected_data.get("app_name", self._generate_intelligent_app_name(app_type))
        )
        if not name.strip():
            name = self._generate_intelligent_app_name(app_type)

        description = self._sanitize_string_value(
            self.collected_data.get("primary_purpose", "")
        )
        target_audience = self._sanitize_string_value(
            self.collected_data.get("target_audience")
        )

>>>>>>> 2c65a749
        # Extract features and goals from various fields with validation
        primary_features = []
        goals = []
        tech_stack = []
        constraints = []

        # Process all collected data safely
        for key, value in self.collected_data.items():
            if not isinstance(key, str):
                continue

            sanitized_value = self._sanitize_string_value(value)
            if sanitized_value:
                key_lower = key.lower()
                if "feature" in key_lower:
                    primary_features.extend(self._split_and_clean_list(sanitized_value))
                elif "goal" in key_lower or "objective" in key_lower:
                    goals.extend(self._split_and_clean_list(sanitized_value))
                elif "tech" in key_lower or "stack" in key_lower:
                    tech_stack.extend(self._split_and_clean_list(sanitized_value))
                elif "constraint" in key_lower or "limitation" in key_lower:
                    constraints.extend(self._split_and_clean_list(sanitized_value))

        # Validate required fields
        if not name.strip():
            self.console.print(
                "[yellow]Warning: Application name is empty, using intelligent default[/yellow]"
            )
            name = self._generate_intelligent_app_name(app_type)

        try:
            return AppDesign(
                name=name,
                type=app_type,
                description=description,
                primary_features=primary_features,
                tech_stack=tech_stack,
                target_audience=target_audience if target_audience else None,
                goals=goals,
                constraints=constraints,
                additional_info=self.collected_data,
            )
<<<<<<< HEAD
        except (ValueError, TypeError) as e:
            self.console.print(f"[red]Invalid data for AppDesign: {e}[/red]")
            self.console.print(
                "[yellow]Using minimal default configuration...[/yellow]"
            )
            # Return minimal valid AppDesign as fallback
            return AppDesign(
                name=INTELLIGENT_APP_NAMES["web"]["default"],
                type=DEFAULT_APP_TYPE.lower(),
                description=DEFAULT_APP_DESCRIPTION,
                primary_features=[],
                tech_stack=[],
                target_audience=None,
                goals=[],
                constraints=[],
                additional_info={},
            )
=======
>>>>>>> 2c65a749
        except Exception as e:
            self.console.print(f"[red]Error creating AppDesign: {e}[/red]")
            self.console.print(
                "[yellow]Using minimal default configuration...[/yellow]"
            )
            # Return minimal valid AppDesign as fallback
            return AppDesign(
<<<<<<< HEAD
                name=INTELLIGENT_APP_NAMES["web"]["default"],
                type=DEFAULT_APP_TYPE.lower(),
                description=DEFAULT_APP_DESCRIPTION,
=======
                name="web-application",
                type="web application",
                description="A software application",
>>>>>>> 2c65a749
                primary_features=[],
                tech_stack=[],
                target_audience=None,
                goals=[],
                constraints=[],
                additional_info={},
            )<|MERGE_RESOLUTION|>--- conflicted
+++ resolved
@@ -50,11 +50,7 @@
             json_string = match.group(0)
 
         # Length check to prevent memory exhaustion
-<<<<<<< HEAD
         if len(json_string) > MAX_JSON_SIZE:
-=======
-        if len(json_string) > 50000:  # 50KB limit
->>>>>>> 2c65a749
             return None
 
         try:
@@ -74,13 +70,7 @@
                     return None
                 # Sanitize string values
                 for _key, value in item.items():
-<<<<<<< HEAD
                     if isinstance(value, str) and len(value) > MAX_ITEM_LENGTH:
-=======
-                    if (
-                        isinstance(value, str) and len(value) > 1000
-                    ):  # Limit string length
->>>>>>> 2c65a749
                         return None
 
             return parsed_data
@@ -177,14 +167,11 @@
             )
             raise
         except ConnectionError:
-<<<<<<< HEAD
             self.console.print(
                 "[yellow]Network connection error. Using default questions.[/yellow]"
             )
             return self._get_default_questions()
         except (ValueError, TypeError) as e:
-=======
->>>>>>> 2c65a749
             self.console.print(
                 f"[yellow]Invalid response format: {e}. Using default questions.[/yellow]"
             )
@@ -326,14 +313,11 @@
         except KeyboardInterrupt:
             raise
         except ConnectionError:
-<<<<<<< HEAD
             self.console.print(
                 "[dim]Unable to generate follow-up questions due to connection error[/dim]"
             )
             return []
         except (ValueError, TypeError):
-=======
->>>>>>> 2c65a749
             self.console.print(
                 "[dim]Invalid response format for follow-up questions[/dim]"
             )
@@ -357,21 +341,12 @@
 
             # Validate string length limits
             if isinstance(value, str):
-<<<<<<< HEAD
                 if len(value) > MAX_FIELD_LENGTH:
                     validation_errors[key] = (
                         f"Field '{key}' exceeds maximum length ({MAX_FIELD_LENGTH:,} characters)"
                     )
                 # Sanitize potential dangerous characters
                 if any(char in value for char in INVALID_CONTROL_CHARS):
-=======
-                if len(value) > 10000:  # 10KB limit per field
-                    validation_errors[key] = (
-                        f"Field '{key}' exceeds maximum length (10,000 characters)"
-                    )
-                # Sanitize potential dangerous characters
-                if any(char in value for char in ["\x00", "\x08", "\x0b", "\x0c"]):
->>>>>>> 2c65a749
                     validation_errors[key] = (
                         f"Field '{key}' contains invalid control characters"
                     )
@@ -389,7 +364,6 @@
         if isinstance(value, str):
             # Remove control characters and limit length
             sanitized = "".join(
-<<<<<<< HEAD
                 char
                 for char in value
                 if ord(char) >= 32 or char in ALLOWED_CONTROL_CHARS
@@ -399,15 +373,6 @@
             return str(value)
         # For other types, convert safely
         return str(value)[:MAX_FIELD_LENGTH]
-=======
-                char for char in value if ord(char) >= 32 or char in ["\n", "\t"]
-            )
-            return sanitized[:10000]  # Limit to 10KB
-        if isinstance(value, int | float | bool):
-            return str(value)
-        # For other types, convert safely
-        return str(value)[:10000]
->>>>>>> 2c65a749
 
     def _split_and_clean_list(self, value: str) -> list[str]:
         """Split string value and clean up the resulting list."""
@@ -425,7 +390,6 @@
                 for item in row:
                     cleaned = item.strip()
                     # Remove surrounding quotes if they exist (for fallback cases)
-<<<<<<< HEAD
                     if (
                         cleaned.startswith('"')
                         and cleaned.endswith('"')
@@ -433,18 +397,12 @@
                     ):
                         cleaned = cleaned[1:-1]
                     if cleaned and len(cleaned) <= MAX_ITEM_LENGTH:
-=======
-                    if cleaned.startswith('"') and cleaned.endswith('"') and len(cleaned) > 1:
-                        cleaned = cleaned[1:-1]
-                    if cleaned and len(cleaned) <= 1000:  # Limit individual item length
->>>>>>> 2c65a749
                         items.append(cleaned)
         except csv.Error:
             # Fallback to simple splitting if CSV parsing fails
             for item in value.split(","):
                 cleaned = item.strip()
                 # Remove surrounding quotes if they exist
-<<<<<<< HEAD
                 if (
                     cleaned.startswith('"')
                     and cleaned.endswith('"')
@@ -455,13 +413,6 @@
                     items.append(cleaned)
 
         return items[:MAX_LIST_ITEMS]
-=======
-                if cleaned.startswith('"') and cleaned.endswith('"') and len(cleaned) > 1:
-                    cleaned = cleaned[1:-1]
-                if cleaned and len(cleaned) <= 1000:  # Limit individual item length
-                    items.append(cleaned)
-        return items[:50]  # Limit to 50 items max
->>>>>>> 2c65a749
 
     def _generate_intelligent_app_name(self, app_type: str) -> str:
         """Generate contextually appropriate app name based on type and purpose."""
@@ -470,7 +421,6 @@
             self.collected_data.get("primary_purpose", "")
         ).lower()
 
-<<<<<<< HEAD
         # Determine the app category
         if "cli" in app_type or "command" in app_type:
             category = "cli"
@@ -493,39 +443,6 @@
     def _create_app_design(self) -> AppDesign:
         """Convert collected data into AppDesign model with validation."""
 
-=======
-        # Type-specific intelligent defaults
-        if "cli" in app_type or "command" in app_type:
-            if "tool" in purpose or "utility" in purpose:
-                return "utility-cli"
-            elif "process" in purpose or "manage" in purpose:
-                return "process-manager"
-            return "command-line-tool"
-        elif "api" in app_type or "service" in app_type:
-            if "data" in purpose or "database" in purpose:
-                return "data-service"
-            elif "auth" in purpose or "user" in purpose:
-                return "auth-service"
-            return "api-service"
-        elif "mobile" in app_type:
-            if "social" in purpose or "chat" in purpose:
-                return "social-mobile-app"
-            elif "productivity" in purpose or "task" in purpose:
-                return "productivity-app"
-            return "mobile-application"
-        else:  # Web application or default
-            if "dashboard" in purpose or "admin" in purpose:
-                return "admin-dashboard"
-            elif "shop" in purpose or "ecommerce" in purpose:
-                return "web-store"
-            elif "blog" in purpose or "content" in purpose:
-                return "content-platform"
-            return "web-application"
-
-    def _create_app_design(self) -> AppDesign:
-        """Convert collected data into AppDesign model with validation."""
-        
->>>>>>> 2c65a749
         # Validate collected data first
         validation_errors = self._validate_collected_data()
         if validation_errors:
@@ -539,7 +456,6 @@
 
         # Extract and sanitize basic information with intelligent defaults
         app_type_raw = self._sanitize_string_value(
-<<<<<<< HEAD
             self.collected_data.get("app_type", DEFAULT_APP_TYPE)
         )
         app_type = app_type_raw.lower() if app_type_raw else DEFAULT_APP_TYPE.lower()
@@ -559,25 +475,6 @@
             self.collected_data.get("target_audience")
         )
 
-=======
-            self.collected_data.get("app_type", "Web Application")
-        )
-        app_type = app_type_raw.lower() if app_type_raw else "web application"
-
-        name = self._sanitize_string_value(
-            self.collected_data.get("app_name", self._generate_intelligent_app_name(app_type))
-        )
-        if not name.strip():
-            name = self._generate_intelligent_app_name(app_type)
-
-        description = self._sanitize_string_value(
-            self.collected_data.get("primary_purpose", "")
-        )
-        target_audience = self._sanitize_string_value(
-            self.collected_data.get("target_audience")
-        )
-
->>>>>>> 2c65a749
         # Extract features and goals from various fields with validation
         primary_features = []
         goals = []
@@ -620,7 +517,6 @@
                 constraints=constraints,
                 additional_info=self.collected_data,
             )
-<<<<<<< HEAD
         except (ValueError, TypeError) as e:
             self.console.print(f"[red]Invalid data for AppDesign: {e}[/red]")
             self.console.print(
@@ -638,8 +534,6 @@
                 constraints=[],
                 additional_info={},
             )
-=======
->>>>>>> 2c65a749
         except Exception as e:
             self.console.print(f"[red]Error creating AppDesign: {e}[/red]")
             self.console.print(
@@ -647,15 +541,9 @@
             )
             # Return minimal valid AppDesign as fallback
             return AppDesign(
-<<<<<<< HEAD
                 name=INTELLIGENT_APP_NAMES["web"]["default"],
                 type=DEFAULT_APP_TYPE.lower(),
                 description=DEFAULT_APP_DESCRIPTION,
-=======
-                name="web-application",
-                type="web application",
-                description="A software application",
->>>>>>> 2c65a749
                 primary_features=[],
                 tech_stack=[],
                 target_audience=None,
