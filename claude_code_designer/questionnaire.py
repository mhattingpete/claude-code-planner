"""Interactive question system for gathering application requirements."""

import json
import re
from typing import Any

from claude_code_sdk import query
from rich.console import Console
from rich.panel import Panel
from rich.prompt import IntPrompt, Prompt
from rich.table import Table

from .models import AppDesign, Question


class InteractiveQuestionnaire:
    """Handles interactive question generation and user input collection."""

    def __init__(self) -> None:
        self.console = Console()
        self.collected_data: dict[str, Any] = {}

    def _safe_json_parse(self, json_string: str) -> list[dict[str, Any]] | None:
        """Safely parse JSON input with validation."""
        if not json_string or not isinstance(json_string, str):
            return None

        # Remove potential harmful content and validate basic structure
        json_string = json_string.strip()

        # Basic validation: must start with [ and end with ]
        if not (json_string.startswith("[") and json_string.endswith("]")):
            # Try to extract JSON array from response
            match = re.search(r"\[.*\]", json_string, re.DOTALL)
            if not match:
                return None
            json_string = match.group(0)

        # Length check to prevent memory exhaustion
        if len(json_string) > 50000:  # 50KB limit
            return None

        try:
            # Parse with strict validation
            parsed_data = json.loads(json_string)

            # Validate structure: must be a list
            if not isinstance(parsed_data, list):
                return None

            # Validate each item is a dict with expected keys
            for item in parsed_data:
                if not isinstance(item, dict):
                    return None
                # Basic required fields validation
                if "id" not in item or "text" not in item:
                    return None
                # Sanitize string values
                for _key, value in item.items():
                    if (
                        isinstance(value, str) and len(value) > 1000
                    ):  # Limit string length
                        return None

            return parsed_data

        except (json.JSONDecodeError, ValueError, TypeError):
            return None

    async def run_questionnaire(self) -> AppDesign:
        """Run the complete questionnaire process and return AppDesign."""

        self._display_welcome()

        # Generate initial questions using Claude
        questions = await self._generate_questions()

        # Process each question
        for question in questions:
            answer = self._process_question(question)
            self.collected_data[question.id] = answer

            # Generate follow-up questions if needed
            if question.follow_up and answer in question.follow_up:
                follow_up_questions = await self._generate_follow_up_questions(
                    question, answer
                )
                for fq in follow_up_questions:
                    follow_up_answer = self._process_question(fq)
                    self.collected_data[fq.id] = follow_up_answer

        # Convert collected data to AppDesign
        return self._create_app_design()

    def _display_welcome(self) -> None:
        """Display welcome message."""
        welcome_panel = Panel.fit(
            "[bold blue]Welcome to Claude Code Designer[/bold blue]\n\n"
            "Let's design your application...",
            title="Getting Started",
            border_style="blue",
        )
        self.console.print(welcome_panel)
        self.console.print()

    async def _generate_questions(self) -> list[Question]:
        """Generate initial questions using Claude Code SDK."""
        prompt = """Generate 4-5 essential questions for designing a software application.
        Return questions in this exact JSON format:
        [
          {
            "id": "app_type",
            "text": "What type of application?",
            "type": "multiple_choice",
            "options": ["Web Application", "CLI Tool", "API Service", "Mobile App"],
            "required": true,
            "follow_up": null
          },
          ...
        ]

        Keep questions simple and focused on core application details:
        - Application type
        - Primary purpose/features
        - Target audience
        - Technology preferences
        - Key constraints

        Make questions concise and actionable."""

        try:
            questions_json = ""
            query_stream = query(prompt=prompt)
            try:
                async for message in query_stream:
                    if hasattr(message, "content"):
                        questions_json += message.content
                    else:
                        questions_json += str(message)
            finally:
                if hasattr(query_stream, "aclose"):
                    await query_stream.aclose()

            # Parse JSON safely and create Question objects
            questions_data = self._safe_json_parse(questions_json)
            if not questions_data:
                self.console.print(
                    "[yellow]Invalid or unsafe JSON response from Claude. Using default questions.[/yellow]"
                )
                return self._get_default_questions()
            return [Question(**q) for q in questions_data]

        except KeyboardInterrupt:
            self.console.print(
                "\n[yellow]Question generation interrupted by user[/yellow]"
            )
            raise
        except ConnectionError:
            self.console.print(
                "[yellow]Network connection error. Using default questions.[/yellow]"
            )
            return self._get_default_questions()
        except Exception as e:
            self.console.print(
                f"[yellow]Error generating questions: {e}. Using default questions.[/yellow]"
            )
            return self._get_default_questions()

    def _get_default_questions(self) -> list[Question]:
        """Fallback default questions if Claude generation fails."""
        return [
            Question(
                id="app_type",
                text="What type of application?",
                type="multiple_choice",
                options=["Web Application", "CLI Tool", "API Service", "Mobile App"],
                required=True,
            ),
            Question(
                id="app_name",
                text="What is your application name?",
                type="text",
                required=True,
            ),
            Question(
                id="primary_purpose",
                text="What is the primary purpose of your application?",
                type="text",
                required=True,
            ),
            Question(
                id="target_audience",
                text="Who is your target audience?",
                type="text",
                required=False,
            ),
        ]

    def _process_question(self, question: Question) -> str:
        """Process a single question and get user input."""

        # Display question
        question_panel = Panel.fit(
            f"[bold]{question.text}[/bold]",
            title=f"Question {question.id}",
            border_style="cyan",
        )
        self.console.print(question_panel)

        if question.type == "multiple_choice" and question.options:
            return self._handle_multiple_choice(question)
        elif question.type == "text":
            return self._handle_text_input(question)
        else:
            return Prompt.ask("Answer", default="")

    def _handle_multiple_choice(self, question: Question) -> str:
        """Handle multiple choice questions with rich display."""
        if not question.options:
            return ""

        # Display options in a table
        table = Table(show_header=False, box=None)
        table.add_column("Option", style="bold")

        for i, option in enumerate(question.options, 1):
            table.add_row(f"{i}. {option}")

        self.console.print(table)
        self.console.print()

        while True:
            try:
                choice = IntPrompt.ask("Select option", default=1, show_default=True)
                if 1 <= choice <= len(question.options):
                    return question.options[choice - 1]
                else:
                    self.console.print(
                        f"[red]Please choose 1-{len(question.options)}[/red]"
                    )
            except KeyboardInterrupt:
                raise
            except Exception:
                self.console.print("[red]Invalid choice. Please enter a number.[/red]")

    def _handle_text_input(self, question: Question) -> str:
        """Handle text input questions."""
        return Prompt.ask("Answer", default="" if not question.required else None)

    async def _generate_follow_up_questions(
        self, parent_question: Question, answer: str
    ) -> list[Question]:
        """Generate follow-up questions based on previous answer."""
        if not parent_question.follow_up or answer not in parent_question.follow_up:
            return []

        prompt = f"""Based on the user's answer "{answer}" to "{parent_question.text}",
        generate 1-2 relevant follow-up questions in JSON format:
        [
          {{
            "id": "follow_up_{parent_question.id}_1",
            "text": "Follow-up question text",
            "type": "text",
            "options": null,
            "required": false,
            "follow_up": null
          }}
        ]

        Keep follow-up questions specific and helpful for application design."""

        try:
            questions_json = ""
            query_stream = query(prompt=prompt)
            try:
                async for message in query_stream:
                    if hasattr(message, "content"):
                        questions_json += message.content
                    else:
                        questions_json += str(message)
            finally:
                if hasattr(query_stream, "aclose"):
                    await query_stream.aclose()

            questions_data = self._safe_json_parse(questions_json)
            if not questions_data:
                self.console.print(
                    "[dim]Unable to generate follow-up questions due to invalid or unsafe response[/dim]"
                )
                return []
            return [Question(**q) for q in questions_data]

        except KeyboardInterrupt:
            raise
        except ConnectionError:
            self.console.print(
                "[dim]Unable to generate follow-up questions due to connection error[/dim]"
            )
            return []
        except Exception:
            return []

    def _validate_collected_data(self) -> dict[str, str]:
        """Validate and sanitize collected data."""
        validation_errors = {}

        if not isinstance(self.collected_data, dict):
            validation_errors["collected_data"] = "Collected data must be a dictionary"
            return validation_errors

        # Validate each field
        for key, value in self.collected_data.items():
            if not isinstance(key, str):
                validation_errors[str(key)] = "All keys must be strings"
                continue

            # Validate string length limits
            if isinstance(value, str):
                if len(value) > 10000:  # 10KB limit per field
                    validation_errors[key] = (
                        f"Field '{key}' exceeds maximum length (10,000 characters)"
                    )
                # Sanitize potential dangerous characters
                if any(char in value for char in ["\x00", "\x08", "\x0b", "\x0c"]):
                    validation_errors[key] = (
                        f"Field '{key}' contains invalid control characters"
                    )
            elif value is not None and not isinstance(value, str | int | float | bool):
                validation_errors[key] = (
                    f"Field '{key}' must be a string, number, boolean, or None"
                )

        return validation_errors

    def _sanitize_string_value(self, value: Any) -> str:
        """Safely convert and sanitize a value to string."""
        if value is None:
            return ""
        if isinstance(value, str):
            # Remove control characters and limit length
            sanitized = "".join(
                char for char in value if ord(char) >= 32 or char in ["\n", "\t"]
            )
            return sanitized[:10000]  # Limit to 10KB
        if isinstance(value, int | float | bool):
            return str(value)
        # For other types, convert safely
        return str(value)[:10000]

    def _split_and_clean_list(self, value: str) -> list[str]:
        """Split string value and clean up the resulting list."""
        if not value:
            return []
<<<<<<< HEAD

        import csv
        import io

        items = []
        try:
            # Use CSV reader to handle quoted values and commas properly
            csv_reader = csv.reader(io.StringIO(value.strip()), skipinitialspace=True)
            for row in csv_reader:
                for item in row:
                    cleaned = item.strip()
                    # Remove surrounding quotes if they exist (for fallback cases)
                    if cleaned.startswith('"') and cleaned.endswith('"') and len(cleaned) > 1:
                        cleaned = cleaned[1:-1]
                    if cleaned and len(cleaned) <= 1000:  # Limit individual item length
                        items.append(cleaned)
        except csv.Error:
            # Fallback to simple splitting if CSV parsing fails
            for item in value.split(","):
                cleaned = item.strip()
                # Remove surrounding quotes if they exist
                if cleaned.startswith('"') and cleaned.endswith('"') and len(cleaned) > 1:
                    cleaned = cleaned[1:-1]
                if cleaned and len(cleaned) <= 1000:  # Limit individual item length
                    items.append(cleaned)

=======
        # Split by comma and clean up items
        items = []
        for item in value.split(","):
            cleaned = item.strip()
            if cleaned and len(cleaned) <= 1000:  # Limit individual item length
                items.append(cleaned)
>>>>>>> a4182460
        return items[:50]  # Limit to 50 items max

    def _generate_intelligent_app_name(self, app_type: str) -> str:
        """Generate contextually appropriate app name based on type and purpose."""
        app_type = app_type.lower()
        purpose = self._sanitize_string_value(
            self.collected_data.get("primary_purpose", "")
        ).lower()

        # Type-specific intelligent defaults
        if "cli" in app_type or "command" in app_type:
            if "tool" in purpose or "utility" in purpose:
                return "utility-cli"
            elif "process" in purpose or "manage" in purpose:
                return "process-manager"
            return "command-line-tool"
        elif "api" in app_type or "service" in app_type:
            if "data" in purpose or "database" in purpose:
                return "data-service"
            elif "auth" in purpose or "user" in purpose:
                return "auth-service"
            return "api-service"
        elif "mobile" in app_type:
            if "social" in purpose or "chat" in purpose:
                return "social-mobile-app"
            elif "productivity" in purpose or "task" in purpose:
                return "productivity-app"
            return "mobile-application"
        else:  # Web application or default
            if "dashboard" in purpose or "admin" in purpose:
                return "admin-dashboard"
            elif "shop" in purpose or "ecommerce" in purpose:
                return "web-store"
            elif "blog" in purpose or "content" in purpose:
                return "content-platform"
            return "web-application"

    def _create_app_design(self) -> AppDesign:
        """Convert collected data into AppDesign model with validation."""
<<<<<<< HEAD

        # Validate collected data first
        validation_errors = self._validate_collected_data()
        if validation_errors:
            error_msg = "\n".join(
                [f"- {field}: {error}" for field, error in validation_errors.items()]
            )
            self.console.print(f"[red]Data validation errors:\n{error_msg}[/red]")
            self.console.print(
                "[yellow]Using default values for invalid fields...[/yellow]"
            )

        # Extract and sanitize basic information with intelligent defaults
        app_type_raw = self._sanitize_string_value(
            self.collected_data.get("app_type", "Web Application")
        )
        app_type = app_type_raw.lower() if app_type_raw else "web application"

        name = self._sanitize_string_value(
            self.collected_data.get("app_name", self._generate_intelligent_app_name(app_type))
        )
        if not name.strip():
            name = self._generate_intelligent_app_name(app_type)

=======

        # Validate collected data first
        validation_errors = self._validate_collected_data()
        if validation_errors:
            error_msg = "\n".join(
                [f"- {field}: {error}" for field, error in validation_errors.items()]
            )
            self.console.print(f"[red]Data validation errors:\n{error_msg}[/red]")
            self.console.print(
                "[yellow]Using default values for invalid fields...[/yellow]"
            )

        # Extract and sanitize basic information with intelligent defaults
        app_type_raw = self._sanitize_string_value(
            self.collected_data.get("app_type", "Web Application")
        )
        app_type = app_type_raw.lower() if app_type_raw else "web application"

        name = self._sanitize_string_value(
            self.collected_data.get("app_name", self._generate_intelligent_app_name(app_type))
        )
        if not name.strip():
            name = self._generate_intelligent_app_name(app_type)

>>>>>>> a4182460
        description = self._sanitize_string_value(
            self.collected_data.get("primary_purpose", "")
        )
        target_audience = self._sanitize_string_value(
            self.collected_data.get("target_audience")
        )

        # Extract features and goals from various fields with validation
        primary_features = []
        goals = []
        tech_stack = []
        constraints = []

        # Process all collected data safely
        for key, value in self.collected_data.items():
            if not isinstance(key, str):
                continue

            sanitized_value = self._sanitize_string_value(value)
            if sanitized_value:
                key_lower = key.lower()
                if "feature" in key_lower:
                    primary_features.extend(self._split_and_clean_list(sanitized_value))
                elif "goal" in key_lower or "objective" in key_lower:
                    goals.extend(self._split_and_clean_list(sanitized_value))
                elif "tech" in key_lower or "stack" in key_lower:
                    tech_stack.extend(self._split_and_clean_list(sanitized_value))
                elif "constraint" in key_lower or "limitation" in key_lower:
                    constraints.extend(self._split_and_clean_list(sanitized_value))

        # Validate required fields
        if not name.strip():
            self.console.print(
                "[yellow]Warning: Application name is empty, using intelligent default[/yellow]"
            )
            name = self._generate_intelligent_app_name(app_type)

        try:
            return AppDesign(
                name=name,
                type=app_type,
                description=description,
                primary_features=primary_features,
                tech_stack=tech_stack,
                target_audience=target_audience if target_audience else None,
                goals=goals,
                constraints=constraints,
                additional_info=self.collected_data,
            )
        except Exception as e:
            self.console.print(f"[red]Error creating AppDesign: {e}[/red]")
            self.console.print(
                "[yellow]Using minimal default configuration...[/yellow]"
            )
            # Return minimal valid AppDesign as fallback
            return AppDesign(
                name="web-application",
                type="web application",
                description="A software application",
                primary_features=[],
                tech_stack=[],
                target_audience=None,
                goals=[],
                constraints=[],
                additional_info={},
            )<|MERGE_RESOLUTION|>--- conflicted
+++ resolved
@@ -351,7 +351,6 @@
         """Split string value and clean up the resulting list."""
         if not value:
             return []
-<<<<<<< HEAD
 
         import csv
         import io
@@ -377,15 +376,6 @@
                     cleaned = cleaned[1:-1]
                 if cleaned and len(cleaned) <= 1000:  # Limit individual item length
                     items.append(cleaned)
-
-=======
-        # Split by comma and clean up items
-        items = []
-        for item in value.split(","):
-            cleaned = item.strip()
-            if cleaned and len(cleaned) <= 1000:  # Limit individual item length
-                items.append(cleaned)
->>>>>>> a4182460
         return items[:50]  # Limit to 50 items max
 
     def _generate_intelligent_app_name(self, app_type: str) -> str:
@@ -425,8 +415,7 @@
 
     def _create_app_design(self) -> AppDesign:
         """Convert collected data into AppDesign model with validation."""
-<<<<<<< HEAD
-
+        
         # Validate collected data first
         validation_errors = self._validate_collected_data()
         if validation_errors:
@@ -450,32 +439,6 @@
         if not name.strip():
             name = self._generate_intelligent_app_name(app_type)
 
-=======
-
-        # Validate collected data first
-        validation_errors = self._validate_collected_data()
-        if validation_errors:
-            error_msg = "\n".join(
-                [f"- {field}: {error}" for field, error in validation_errors.items()]
-            )
-            self.console.print(f"[red]Data validation errors:\n{error_msg}[/red]")
-            self.console.print(
-                "[yellow]Using default values for invalid fields...[/yellow]"
-            )
-
-        # Extract and sanitize basic information with intelligent defaults
-        app_type_raw = self._sanitize_string_value(
-            self.collected_data.get("app_type", "Web Application")
-        )
-        app_type = app_type_raw.lower() if app_type_raw else "web application"
-
-        name = self._sanitize_string_value(
-            self.collected_data.get("app_name", self._generate_intelligent_app_name(app_type))
-        )
-        if not name.strip():
-            name = self._generate_intelligent_app_name(app_type)
-
->>>>>>> a4182460
         description = self._sanitize_string_value(
             self.collected_data.get("primary_purpose", "")
         )
